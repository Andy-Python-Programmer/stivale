[package]
name = "stivale-boot"
description = "Rust crate for parsing stivale and stivale 2 structures"
version = "0.3.0"
authors = ["Anhad Singh <andypythonappdeveloper@gmail.com>"]
license = "MIT/Apache-2.0"
edition = "2018"
repository = "https://github.com/Andy-Python-Programmer/stivale"

readme = "README.md"
categories = ["no-std"]

[features]
helper-macros = ["stivale-proc"]
default = []

[dependencies]
bitflags = "1.3.2"
<<<<<<< HEAD
stivale-proc = { path = "stivale-proc", optional = true } # FIXME: publish stivale-proc
=======
uuid = { version = "0.8.2", default-features = false, optional = true }

[features]
uuid = ["dep:uuid"]
>>>>>>> a2b93203
<|MERGE_RESOLUTION|>--- conflicted
+++ resolved
@@ -12,15 +12,11 @@
 
 [features]
 helper-macros = ["stivale-proc"]
+uuid = ["dep:uuid"]
+
 default = []
 
 [dependencies]
 bitflags = "1.3.2"
-<<<<<<< HEAD
-stivale-proc = { path = "stivale-proc", optional = true } # FIXME: publish stivale-proc
-=======
-uuid = { version = "0.8.2", default-features = false, optional = true }
-
-[features]
-uuid = ["dep:uuid"]
->>>>>>> a2b93203
+stivale-proc = { path = "stivale-proc", optional = true }               # FIXME: publish stivale-proc
+uuid = { version = "0.8.2", default-features = false, optional = true }